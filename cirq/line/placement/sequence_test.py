--- conflicted
+++ resolved
@@ -120,32 +120,16 @@
     q01 = GridQubit(0, 1)
     q02 = GridQubit(0, 2)
     q10 = GridQubit(1, 0)
-<<<<<<< HEAD
-    q20 = GridQubit(2, 0)
-    device = _create_device([q00, q01, q02, q10, q20])
-    seq1 = LineSequence([q00, q01, q02])
-    seq2 = LineSequence([q10, q20])
-    placement = LinePlacement(device, 0, [seq1, seq2])
-    print(str(placement).strip())
-=======
     q11 = GridQubit(1, 1)
     device = _create_device([q00, q01, q02, q10, q11])
     seq1 = LineSequence([q00, q01, q02])
     seq2 = LineSequence([q10, q11])
     placement = LinePlacement(device, 0, [seq1, seq2])
->>>>>>> 04cb3b09
     assert str(placement).strip() == """
 (0, 0)━━━(0, 1)━━━(0, 2)
 
 
-<<<<<<< HEAD
-(1, 0)
-┃
-┃
-(2, 0)    
-=======
 (1, 0)━━━(1, 1)
->>>>>>> 04cb3b09
     """.strip()
 
 def test_line_placement_to_str():
@@ -153,22 +137,6 @@
     q01 = GridQubit(0, 1)
     q02 = GridQubit(0, 2)
     q10 = GridQubit(1, 0)
-<<<<<<< HEAD
-    q20 = GridQubit(2, 0)
-    device = _create_device([q00, q01, q02, q10, q20])
-    seq1 = LineSequence([q00, q01, q02])
-    seq2 = LineSequence([q10, q20])
-    placement = LinePlacement(device, 0, [seq1, seq2])
-    print(placement._to_str(True).strip())
-    assert placement._to_str(True).strip() == """
-(0, 0)━━━(0, 1)━━━(0, 2)
-│
-│
-(1, 0)
-┃
-┃
-(2, 0)  
-=======
     q11 = GridQubit(1, 1)
     device = _create_device([q00, q01, q02, q10, q11])
     seq1 = LineSequence([q00, q01, q02])
@@ -179,5 +147,4 @@
 │        │
 │        │
 (1, 0)━━━(1, 1)
->>>>>>> 04cb3b09
     """.strip()