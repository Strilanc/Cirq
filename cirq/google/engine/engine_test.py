--- conflicted
+++ resolved
@@ -112,32 +112,18 @@
     scheduled_op = ScheduledOperation(time=None, duration=None,
                                       operation=H.on(NamedQubit("dorothy")))
     schedule = Schedule(device=Foxtail, scheduled_operations=[scheduled_op])
-<<<<<<< HEAD
-    with pytest.raises(TypeError, match='Device'):
-        Engine(api_key="key").run(schedule,
-                                  JobConfig('project-id'),
-                                  device=Foxtail)
-=======
     eng = Engine(api_key="key")
     with pytest.raises(ValueError, match='Device'):
         eng.run(schedule, JobConfig('project-id'), device=Foxtail)
->>>>>>> d4026eae
 
 
 @mock.patch.object(discovery, 'build')
 def test_unsupported_program_type(build):
     eng = Engine(api_key="key")
     with pytest.raises(TypeError, match='program'):
-<<<<<<< HEAD
-        Engine(api_key="key").run(
-            program=12,
-            job_config=JobConfig('project-id'),
-            device=Foxtail)
-=======
         eng.run(program="this isn't even the right type of thing!",
                 job_config=JobConfig('project-id'),
                 device=Foxtail)
->>>>>>> d4026eae
 
 
 @mock.patch.object(discovery, 'build')
@@ -282,21 +268,12 @@
 
 @mock.patch.object(discovery, 'build')
 def test_bad_priority(build):
-<<<<<<< HEAD
-    with pytest.raises(TypeError, match='priority must be between 0 and 1000'):
-        Engine(api_key="key").run(
-            Circuit(),
-            JobConfig('project-id', gcs_prefix='gs://bucket/folder'),
-            UnconstrainedDevice,
-            priority=1001)
-=======
     eng = Engine(api_key="key")
     with pytest.raises(ValueError, match='priority must be'):
         eng.run(Circuit(),
                 JobConfig('project-id', gcs_prefix='gs://bucket/folder'),
                 UnconstrainedDevice,
                 priority=1001)
->>>>>>> d4026eae
 
 
 @mock.patch.object(discovery, 'build')
