--- conflicted
+++ resolved
@@ -176,14 +176,9 @@
             api_key: API key to use to retrieve discovery doc.
             api: API name.
             version: API version.
-<<<<<<< HEAD
-            default_project_id: The project_id used in jobs when they don't
-                specify their own.
-=======
             default_project_id: A fallback project_id to use when one isn't
                 specified in the JobConfig given to 'run' methods.
                 See JobConfig for more information on project_id.
->>>>>>> d4026eae
             discovery_url: Discovery url for the API. If not supplied, uses
                 Google's default api.googleapis.com endpoint.
             default_gcs_prefix: A fallback gcs_prefix to use when one isn't
@@ -374,45 +369,8 @@
             An EngineJob. If this is iterated over it returns a list of
             EngineTrialResults, one for each parameter sweep.
         """
-<<<<<<< HEAD
-        # Check and compute engine options.
-        if job_config is None:
-            job_config = JobConfig()
-        project_id = job_config.project_id
-        if project_id is None:
-            project_id = self.default_project_id
-        if project_id is None:
-            raise ValueError(
-                "Need a cloud project id. "
-                "This engine has default_project_id=None and "
-                "the given JobConfig has project_id=None. "
-                "One or the other must be set.")
-
-        gcs_prefix = job_config.gcs_prefix or self.gcs_prefix or (
-                'gs://gqe-{}/'.format(project_id[project_id.rfind(':') + 1:]))
-        if gcs_prefix and not gcs_prefix.endswith('/'):
-            gcs_prefix += '/'
-        if gcs_prefix and not gcs_prefix_pattern.match(gcs_prefix):
-            raise TypeError('gcs_prefix must be of the form "gs://'
-                            '<bucket name and optional object prefix>/"')
-        if not gcs_prefix and (not job_config.gcs_program or
-                               not job_config.gcs_results):
-            raise TypeError('Either gcs_prefix must be provided or both'
-                            ' gcs_program and gcs_results are required.')
-
-        program_id = job_config.program_id or 'prog-%s' % ''.join(
-            random.choice(string.ascii_uppercase + string.digits) for _ in
-            range(6))
-        job_id = job_config.job_id or 'job-0'
-        gcs_program = job_config.gcs_program or '%sprograms/%s/%s' % (
-            gcs_prefix, program_id, program_id)
-        gcs_results = job_config.gcs_results or '%sprograms/%s/jobs/%s' % (
-            gcs_prefix, program_id, job_id)
-=======
-
         job_config = self.implied_job_config(job_config)
         schedule = self.program_as_schedule(program, device)
->>>>>>> d4026eae
 
         # Check program to run and program parameters.
         if not 0 <= priority < 1000:
