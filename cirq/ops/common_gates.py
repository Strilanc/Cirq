--- conflicted
+++ resolved
@@ -14,21 +14,18 @@
 
 """Quantum gates that are commonly used in the literature."""
 import math
-<<<<<<< HEAD
-from typing import Union, Tuple, Optional, List, Iterable, Callable
-=======
 from typing import Union, Tuple, Optional, List, Callable
->>>>>>> ad9e8541
 
 import numpy as np
 
-from cirq.ops import gate_features, eigen_gate, raw_types
+from cirq.ops import gate_features, eigen_gate, raw_types, matrix_gates
 from cirq.value import Symbol
 
 
 class Rot11Gate(eigen_gate.EigenGate,
                 gate_features.TwoQubitGate,
                 gate_features.TextDiagrammableGate,
+                gate_features.PhaseableGate,
                 raw_types.InterchangeableQubitsGate):
     """Phases the |11> state of two adjacent qubits by a fixed amount.
 
@@ -46,6 +43,9 @@
             (0, np.diag([1, 1, 1, 0])),
             (1, np.diag([0, 0, 0, 1])),
         ]
+
+    def phase_by(self, phase_turns, qubit_index):
+        return self
 
     def _canonical_exponent_period(self) -> Optional[float]:
         return 2
@@ -263,15 +263,6 @@
         return hash((MeasurementGate, self.key, self.invert_mask))
 
 
-<<<<<<< HEAD
-def measure(*qubits, key=None, invert_mask=None) -> raw_types.Operation:
-    """Returns a single MeasurementGate applied to all the given qubits.
-
-    Args:
-        *qubits: The qubits that the measurement gate should measure.
-        key: The string key of the measurement. If this is None, it defaults
-            to a comma-separated list of the target qubits' names.
-=======
 def measure(*qubits: raw_types.QubitId,
             key: Optional[str] = None,
             invert_mask: Optional[Tuple[bool, ...]] = None
@@ -284,7 +275,6 @@
         *qubits: The qubits that the measurement gate should measure.
         key: The string key of the measurement. If this is None, it defaults
             to a comma-separated list of the target qubits' str values.
->>>>>>> ad9e8541
         invert_mask: A list of Truthy or Falsey values indicating whether
             the corresponding qubits should be flipped. None indicates no
             inverting should be done.
@@ -297,15 +287,6 @@
     return MeasurementGate(key, invert_mask).on(*qubits)
 
 
-<<<<<<< HEAD
-def measure_each(qubits: Iterable[raw_types.QubitId],
-                 key_func: Callable[[raw_types.QubitId], str]=str
-                 ) -> List[raw_types.Operation]:
-    """Returns a list of operations individually measuring the given qubits.
-
-    Args:
-        qubits: The qubits to measure.
-=======
 def measure_each(*qubits: raw_types.QubitId,
                  key_func: Callable[[raw_types.QubitId], str] = str
                  ) -> List[raw_types.Operation]:
@@ -315,16 +296,11 @@
 
     Args:
         *qubits: The qubits to measure.
->>>>>>> ad9e8541
         key_func: Determines the key of the measurements of each qubit. Takes
             the qubit and returns the key for that qubit. Defaults to str.
 
     Returns:
         A list of operations individually measuring the given qubits.
-<<<<<<< HEAD
-
-=======
->>>>>>> ad9e8541
     """
     return [MeasurementGate(key_func(q)).on(q) for q in qubits]
 
